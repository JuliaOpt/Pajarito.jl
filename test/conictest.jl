--- conflicted
+++ resolved
@@ -1036,23 +1036,5 @@
             @test isapprox(objbound, 1.868872, atol=TOL)
             @test isapprox(sol[end-7:end], [0, 3, 3, 2, 0, 3, 0, 1], atol=TOL)
         end
-<<<<<<< HEAD
-
-        testname = "SOC full cuts (Dopt)"
-        probname = "expsdp_optimalD"
-        @testset "$testname" begin
-            solver = PajaritoSolver(mip_solver=mip_solver, cont_solver=cont_solver, log_level=log_level,
-                sdp_eig=false, sdp_soc=true, init_sdp_soc=true,
-                rel_gap=1e-6, prim_cut_feas_tol=1e-7)
-
-            (status, time, objval, objbound, sol) = solve_cbf(testname, probname, solver, redirect)
-
-            @test status == :Optimal
-            @test isapprox(objval, 1.868872, atol=TOL)
-            @test isapprox(objbound, 1.868872, atol=TOL)
-            @test isapprox(sol[end-7:end], [0, 3, 3, 2, 0, 3, 0, 1], atol=TOL)
-        end
-=======
->>>>>>> a4841c34
     end
 end